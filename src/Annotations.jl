import Printf:@sprintf
import StatsBase
using BioSequences

mutable struct Feature <: AbstractInterval{Int32}
    gene::String
    type::String
    order::UInt8
    start::Int32
    length::Int32
    # phase is the number of nucleotides to skip at the start of the sequence 
    # to be in the correct reading frame
    phase::Int8
    function Feature(path, s, l, p)
        this = new()
        tags = split(path, "/")
        this.gene = tags[1]
        this.type = length(tags) == 4 ? tags[3] : tags[2]
        this.order = length(tags) == 4 ? parse(UInt8, tags[4][1]) : parse(UInt8, tags[3][1])
        this.start = s
        this.length = l
        this.phase = p
        this
    end
end

Base.first(f::Feature) = f.start
function Base.last(f::Feature)
    f.start + f.length - one(Int32)
end

function Base.isless(a::Feature, b::Feature)
    return a.gene == b.gene ? isless(a.start + a.length/2, b.start + b.length/2) : isless(a.gene, b.gene)
end

datasize(f::Feature) = sizeof(Feature) + sizeof(f.annotation_path()) + sum(sizeof(p) for p in f._path_components)

const annotation_path(f::Feature) = begin
    join([f.gene, f.type, string(f.order)], "/")
end

AFeature = Vector{Feature}
AAFeature = Vector{AFeature}

struct FeatureTree
    ftree::IntervalTree{Int32,Feature}
    length::Int32
    wrapped_intervals::Dict{Feature,Feature}
end

function Base.push!(ctree::FeatureTree, interval::Feature)
    if last(interval) ≤ ctree.length
        push!(ctree.ftree, interval)
    else
        first_interval = Feature(annotation_path(interval), first(interval), ctree.length - first(interval) + one(Int32), zero(Int8))
        second_interval = Feature(annotation_path(interval), 1, last(interval) - ctree.length, zero(Int8))
        push!(ctree.ftree, first_interval)
        ctree.wrapped_intervals[first_interval] = interval
        push!(ctree.ftree, second_interval)
        ctree.wrapped_intervals[second_interval] = interval
    end
end

function Base.intersect(ftree::FeatureTree, btree::BlockTree)::Vector{Pair{Feature,AlignedBlock}}
    intervals = collect(intersect(ftree.ftree, btree.btree))
    return unique(map(x -> Pair(get(ftree.wrapped_intervals, x[1], x[1]), get(btree.wrapped_intervals, x[2], x[2])), intervals))
end

# entire set of Features for one strand of one genome
struct FeatureArray
    genome_id::String
    genome_length::Int32
    strand::Char
    feature_tree::FeatureTree
end

# extended Feature struct to add prediction info
mutable struct SFF_Feature
    feature::Feature
    relative_length::Float32
    stackdepth::Float32
    gmatch::Float32
    feature_prob::Float32
    coding_prob::Float32
end

function read_features!(file::String, reference_feature_counts::Dict{String,Int})::FwdRev{FeatureArray}
    open(file) do f
        header = split(readline(f), '\t')
        genome_id = header[1]
        genome_length = parse(Int32, header[2])
        r_features = FeatureTree(IntervalTree{Int32,Feature}(), genome_length, Dict{Feature,Feature}())
        f_features = FeatureTree(IntervalTree{Int32,Feature}(), genome_length, Dict{Feature,Feature}())
        while !eof(f)
            fields = split(readline(f), '\t')
            startswith(fields[1], "IR") && continue # don't use IR annotations
            startswith(fields[1], "unassigned") && continue # don't use unassigned annotations
            length(fields) ≥ 11 && length(fields[11]) > 0 && continue # don't use annotations with warnings
            feature = Feature(fields[1], parse(Int, fields[3]), parse(Int, fields[4]), parse(Int, fields[5]))
            path = annotation_path(feature)
            count = get(reference_feature_counts, path, nothing)
            if isnothing(count)
                reference_feature_counts[path] = 1
            else
                reference_feature_counts[path] = count + 1
            end
            if fields[2][1] == '+'
                push!(f_features, feature)
            else
                push!(r_features, feature)
            end
        end
        f_strand_features = FeatureArray(genome_id, genome_length, '+', f_features)
        r_strand_features = FeatureArray(genome_id, genome_length, '-', r_features)
        return FwdRev(f_strand_features, r_strand_features)
    end
end

# part or all of a Feature annotated by alignment
struct Annotation
    genome_id::String
    path::String
    start::Int32
    length::Int32
    # offsets are the distance from the edge of the annotation to the end of 
    # the original feature
    offset5::Int32
    offset3::Int32
    # phase is the number of nucleotides to skip at the start of the sequence 
# to be in the correct reading frame
    phase::Int8
end
datasize(a::Annotation) = sizeof(Annotation)  + sizeof(a.path)# genome_id is shared + sizeof(a.genome_id)
datasize(v::Vector{Annotation}) = sum(datasize(a) for a in v)

function transfer_annotations(ref_features::FeatureArray, aligned_blocks::BlockTree, src_length::Int32, target_length::Int32)::Vector{Annotation}
    annotations = Vector{Annotation}()
    feature_blocks = intersect(ref_features.feature_tree, aligned_blocks)
        for fb in feature_blocks
        feature = fb[1]
        block = fb[2]
        feature_overlaps = overlaps(range(block.src_index, length=block.blocklength), range(feature.start, length=feature.length), src_length)
        for o in feature_overlaps
            offset5 = o.start - feature.start
            offset3 = o.stop - (feature.start + feature.length - 1)
            if (feature.type == "CDS")
                phase = phase_counter(feature.phase, offset5)
            else
                phase = 0
            end
            # coordinates in target genome
            if o.start > feature.start # alignment must start within feature, so start in target is start of alignment
                tgt_start = block.tgt_index
            else # alignment starts before feature, so start in target is after start of alignment
                tgt_start = mod1(block.tgt_index + circulardistance(block.src_index, feature.start, src_length), target_length)
            end
            push!(annotations, Annotation(ref_features.genome_id, annotation_path(feature), tgt_start, circulardistance(o.start, o.stop, src_length) + 1, offset5, offset3, phase))
        end
    end
    annotations
end

struct FeatureTemplate
    path::String  # similar to .sff path
    essential::Bool
    median_length::Float32 # median length of feature
end
    
datasize(s::FeatureTemplate) = sizeof(FeatureTemplate) + sizeof(s.path)

function read_templates(file::String)::Dict{String,FeatureTemplate}
    if !isfile(file)
        error("\"$(file)\" is not a file")
    end
    if filesize(file) === 0
        error("no data in \"$(file)!\"")
    end
    templates = Dict{String,FeatureTemplate}()
    open(file) do f
        readline(f) # skip header
        for line in eachline(f)
            fields = split(line, '\t')
            template = FeatureTemplate(fields[1], parse(Bool, fields[2]), parse(Float32, fields[3]))
            templates[template.path] = template
end
end
    return templates
end

struct FeatureStack
    path::String # == template.path
    stack::CircularVector
    template::FeatureTemplate
end
datasize(f::FeatureStack) = sizeof(FeatureStack) + sizeof(f.path) + length(f.stack) * sizeof(Int8)

DFeatureStack = Dict{String,FeatureStack}
AFeatureStack = Vector{FeatureStack}

function fill_feature_stack(target_length::Int32, annotations::Vector{Annotation},
    feature_templates::Dict{String,FeatureTemplate})::AFeatureStack
    # assumes annotations is ordered by path
    # so that each stacks[idx] array has the same annotation.path
    stacks = AFeatureStack()
    sizehint!(stacks, length(feature_templates))
    indexmap = Dict{String,Int}()
    for annotation in annotations
        template = get(feature_templates, annotation.path, nothing)
        if template === nothing
            @error "Can't find template for $(annotation.path)"
            continue
        end
        index = get(indexmap, annotation.path, nothing)
        if isnothing(index)
            stack = FeatureStack(annotation.path, CircularVector(zeros(Int8, target_length)), template)
            push!(stacks, stack)
            indexmap[annotation.path] = length(stacks)
        else
            stack = stacks[index]
        end
        stack_stack = stack.stack

        @inbounds for i = annotation.start:annotation.start + annotation.length - one(Int32)
            stack_stack[i] += one(Int8)
        end
    end
    @debug "found ($(length(stacks))) $(human(datasize(stacks))) FeatureStacks from $(length(annotations)) annotations"
    return stacks
end

function align_template(feature_stack::FeatureStack)::Tuple{Vector{Tuple{Int32,Int}},Int32}
    stack = feature_stack.stack
    glen = length(stack)
    median_length = floor(Int32, feature_stack.template.median_length)

    hits = Vector{Tuple{Int32,Int}}()
    score = 0
    @inbounds for nt::Int32 = one(Int32):median_length
        score += stack[nt]
    end

    if score > 0; push!(hits, (one(Int32), score)); end
    
    @inbounds for nt::Int32 = 2:glen
        mt::Int32 = nt + median_length - one(Int32)
        score -= stack[nt - one(Int32)] # remove tail
        score += stack[mt] # add head
        if score > 0
            if isempty(hits)
                push!(hits, (nt, score))
            else
                previous = last(hits)
                if nt ≥ previous[1] + median_length
                    push!(hits, (nt, score))
                elseif score > previous[2]  # if hits overlap, keep the best one
                    pop!(hits)
                    push!(hits, (nt, score))
                end
            end   
        end
    end
    # features near start of genome can align twice when template alignment wraps, the check below prevents reporting two hits in this case
    if length(hits) > 1 && last(hits)[1] + median_length - glen > first(hits)[1]
        if last(hits)[2] > first(hits)[2]
            popfirst!(hits)
        else
            pop!(hits)
        end
    end
    isempty(hits) && return hits, median_length
    # sort by descending score
    sort!(hits, by=x -> x[2], rev=true)
    #println(feature_stack.path, '\t', hits)
    maxscore = hits[1][2]
    # retain all hits scoring over 90% of the the top score
    filter!(x -> (x[2] ≥ maxscore * 0.9 || x[2] ≥ median_length), hits)
    return hits, median_length
end

function weighted_mode(values::Vector{Int32}, weights::Vector{Float32})::Int32
    w, v = findmax(StatsBase.addcounts!(Dict{Int32,Float32}(), values, weights))
    return v
end

# uses weighted mode, weighting by alignment length and distance from boundary
function refine_boundaries_by_offsets!(feat::Feature, annotations::Vector{Annotation}, 
    target_length::Integer, coverages::Dict{String,Float32})
    # grab all the matching features and sort by start in genome of origin to ensure that when iterated in order, most 5' match is found first
    matching_annotations = sort(annotations[findall(x -> x.path == annotation_path(feat), annotations)], by=a -> a.start)
    isempty(matching_annotations) && return #  feat, [], []
    overlapping_annotations = Annotation[]
    minstart = target_length
    maxend = 1

    ## Fix 5' boundary and feature phase
    for annotation in matching_annotations
        annotation.offset5 >= feat.length && continue
        if length(overlaps(range(feat.start, length=feat.length), range(annotation.start, length=annotation.length), target_length)) > 0
            # ignore if we already have an annotation from this genome
            if isnothing(findfirst(a -> a.genome_id == annotation.genome_id, overlapping_annotations))
                minstart = min(minstart, annotation.start)
                push!(overlapping_annotations, annotation)
            end
        end
    end

    n = length(overlapping_annotations)
    end5s = Vector{Int32}(undef, n)
    end5ws = Vector{Float32}(undef, n)
    phases = Vector{Int32}(undef, n)
    @inbounds for (i, annotation) in enumerate(overlapping_annotations)
        # predicted 5' end is annotation start - offset5
        end5s[i] = annotation.start - annotation.offset5
        # weights
        coverage = coverages[annotation.genome_id]
        weight = ((feat.length - (annotation.start - minstart)) / feat.length) * coverage
        end5ws[i] =  weight * weight
        phases[i] = Int32(phase_counter(annotation.phase, -annotation.offset5))
        # println(feat, '\t', annotation)
    end
    left = feat.start
    if !isempty(end5s)
        left = weighted_mode(end5s, end5ws)
    end
    feat.start = genome_wrap(target_length, left)
    feat.phase = (feat.type ≠ "CDS" || isempty(phases)) ? 0 : weighted_mode(phases, end5ws)
    # println(annotation_path(feat) , '\t', phases, '\t', feat.phase)

    ## Fix 3' boundary
    empty!(overlapping_annotations)
    for annotation in Iterators.reverse(matching_annotations) # iterate in reverse to ensure 3' annotations are reached first
        annotation.offset3 >= feat.length && continue
        if length(overlaps(range(feat.start, length=feat.length), range(annotation.start, length=annotation.length), target_length)) > 0
            # ignore if we already have an annotation from this genome
            if isnothing(findfirst(a -> a.genome_id == annotation.genome_id, overlapping_annotations))
                maxend = max(maxend, annotation.start + annotation.length - 1)
                push!(overlapping_annotations, annotation)
            end
        end
    end
    n = length(overlapping_annotations)
    end3s = Vector{Int32}(undef, n)
    end3ws = Vector{Float32}(undef, n)
    @inbounds for (i, annotation) in enumerate(overlapping_annotations)
        # predicted 3' end is feature start + feature length + offset3 - 1
        end3s[i] = annotation.start + annotation.length - annotation.offset3 - 1
        # weights
        coverage = coverages[annotation.genome_id]
        weight = ((feat.length - (maxend - (annotation.start + annotation.length - 1))) / feat.length) * coverage
        end3ws[i] = weight * weight
    end
    right = feat.start + feat.length - 1
    if !isempty(end3s)
        right = weighted_mode(end3s, end3ws)
    end
    feat.length = right - left + 1
end
        
function features2models(sff_features::Vector{SFF_Feature})::Vector{Vector{SFF_Feature}}
    gene_models = [SFF_Feature[]]
            current_model = SFF_Feature[]
    left_border::Int32 = typemax(Int32)
    right_border::Int32 = 0
    for sff_feature in sff_features
        if isempty(current_model)
            push!(current_model, sff_feature)
            left_border = sff_feature.feature.start
            right_border = sff_feature.feature.start + sff_feature.feature.length - 1
        # add feature to model if the gene names match and they are less than 3kb apart; 3kb is an arbitrary limit set to include the longest intron (trnK, ~2.5kb) and may need to be reduced
        elseif current_model[1].feature.gene == sff_feature.feature.gene && max(left_border, sff_feature.feature.start) - min(right_border, sff_feature.feature.start + sff_feature.feature.length - 1) < 3000
            push!(current_model, sff_feature)
            left_border = min(left_border, sff_feature.feature.start)
            right_border = max(right_border, sff_feature.feature.start + sff_feature.feature.length - 1)
        else
            sort!(current_model, by=x -> x.feature.start)
            push!(gene_models, current_model)
            current_model = SFF_Feature[]
            push!(current_model, sff_feature)
            left_border = sff_feature.feature.start
            right_border = sff_feature.feature.start + sff_feature.feature.length - 1
        end
    end
    if length(current_model) > 0
        sort!(current_model, by=x -> x.feature.start)
        push!(gene_models, current_model)
    end
    return gene_models
end

function splice_model(target_seq::CircularSequence, model::Vector{SFF_Feature})::LongDNASeq
    cds = dna""d    # dynamically allocated so thread-safe
    for sfeat in model
        feat = sfeat.feature
        feat.type == "intron" && continue
        append!(cds, target_seq[feat.start:feat.start + feat.length - 1])
    end
    cds = cds[first(model).feature.phase + 1:end]
    return cds
end

# define parameter weights
# const start_score = Dict("ATG"=>1.0,"ACG"=>0.1,"GTG"

function startScore(cds::Feature, codon::SubString)
    if codon == "ATG"
        return 1.0
    elseif codon == "GTG"
if isFeatureName(cds, "rps19")
            return 1.0
        else
            return 0.01
        end
    elseif codon == "ACG"
        if isFeatureName(cds, "ndhD")
            return 1.0
        else
            return 0.01
        end
    else
        return 0
    end
end

    function findStartCodon!(cds::Feature, genome_length::Int32, target_seq::CircularSequence)
    # assumes phase has been correctly set
    # search for start codon 5'-3' beginning at cds.start, save result; abort if stop encountered
    start3::Int32 = cds.start + cds.phase
    codon = getcodon(target_seq, start3)
    if isstartcodon(codon, true, true)  # allow ACG and GTG codons if this is predicted start
            cds.start = start3
        cds.length -= cds.phase
        cds.phase = 0;
        return cds
        end

    allowACG = false
    allowGTG = false
    if cds.gene == "rps19"
        allowGTG = true
    end
    
    start3 = 0
    for i::Int32 in cds.start + cds.phase:3:cds.start + cds.phase + genome_length - 3
        codon = getcodon(target_seq, i)
        if isstartcodon(codon, allowACG, allowGTG)
            start3 = i >= cds.start + cds.phase ? i : i + genome_length
            break
        end
        if isstopcodon(codon, false)
            break
        end
    end
    # search for start codon 3'-5' beginning at cds.start, save result; abort if stop encountered
    start5::Int32 = 0
    for i::Int32 in cds.start + cds.phase:-3:cds.start + cds.phase - genome_length + 3
        codon = getcodon(target_seq, i)
        if isstartcodon(codon, allowACG, allowGTG)
            start5 = i <= cds.start + cds.phase ? i : i - genome_length
            break
        end
        if isstopcodon(codon, false)
            break
        end
    end
    # return cds with start set to nearer of the two choices
    if start3 == 0 && start5 == 0
        # Couldn't find start
        return cds
    end
    if start3 == 0
        cds.length += cds.start - start5
        cds.start = genome_wrap(genome_length, start5)
    elseif start5 == 0
        cds.length += cds.start - start3
        cds.start = genome_wrap(genome_length, start3)
    elseif (start3 - cds.start)^2 < cds.start - start5
        cds.length += cds.start - start3
        cds.start = genome_wrap(genome_length, start3)
    else
    cds.length += cds.start - start5
        cds.start = genome_wrap(genome_length, start5)
    end
    cds.phase = 0
    return cds
    end

function setlongestORF!(sfeat::SFF_Feature, orfs::Vector{Feature}, genome_length::Int32)
    # find in-frame and out-of-frame orfs with longest overlap with feature
    # orfs are sorted by descending length
    f = sfeat.feature
    f_frame::Int8 = mod1(f.start + f.phase, 3)
    # println(f, "\t", f_frame)
    max_inframe_overlap = 0
    max_outframe_overlap = 0
    inframe_overlap_orf = nothing
        outframe_overlap_orf = nothing
    for orf in orfs
        orf.length < max_inframe_overlap && break
        orf_frame = mod1(orf.start, 3)
        f_frame ≠ orf_frame && orf.length <= max_outframe_overlap && continue
        overlap_array = overlaps(range(orf.start, length=orf.length), range(f.start, length=f.length), genome_length)
        length(overlap_array) == 0 && continue
        overlap = overlap_array[1].stop - overlap_array[1].start + 1
        # println(orf, "\t", overlap, "\t", orf_frame)
        if f_frame == orf_frame && overlap > max_inframe_overlap
            max_inframe_overlap = overlap
            inframe_overlap_orf = orf
        elseif f_frame ≠ orf_frame && overlap > max_outframe_overlap 
            max_outframe_overlap = overlap
            outframe_overlap_orf = orf
        end
    end
    # arbitrary 0.75 proportion threshold for preferring in-frame ORF
    if max_inframe_overlap > max_outframe_overlap || max_inframe_overlap > 0.75 * f.length
        overlap_orf = inframe_overlap_orf
    else
        overlap_orf = outframe_overlap_orf
    end
    if isnothing(overlap_orf)
        f.length = 0
        return
    end
    if overlap_orf.start > f.start # must be an internal stop
        f.phase = 0
        f.length = f.length - (overlap_orf.start - f.start)
        f.start = overlap_orf.start
    else # in case of different frames, have to adjust phase
        f.phase = phase_counter(Int8(0), f.start - overlap_orf.start)
    end
    if sfeat.feature.gene ≠ "rps12A"
        f.length = overlap_orf.start - f.start + overlap_orf.length
    end
    # println(f)
end

function refine_boundaries_by_score!(feat1::Feature, feat2::Feature, genome_length::Int32, stacks::DFeatureStack)
    # feat1 should be before feat2
    start = feat1.start + feat1.length - one(Int32)
    range_to_test = min(start, feat2.start):max(start, feat2.start)
    
    feat1_stack = stacks[annotation_path(feat1)].stack
    feat2_stack = stacks[annotation_path(feat2)].stack

    # score = sum(@view feat2_stack[range_to_test]) - sum(@view feat1_stack[range_to_test])
    score = sum(feat2_stack[range_to_test]) - sum(feat1_stack[range_to_test])
    maxscore = score
    fulcrum = first(range_to_test) - one(Int32)
    @inbounds for i in range_to_test
        score += 2 * feat1_stack[i]
        score -= 2 * feat2_stack[i]
        if score > maxscore
            maxscore = score
            fulcrum = i
        end
    end
    # fulcrum should point to end of feat1
    feat1.length = fulcrum - feat1.start + one(Int32)
    # fulcrum+1 should point to start of feat2
    feat2.length += feat2.start - (fulcrum + one(Int32))
    feat2.start = genome_wrap(genome_length, fulcrum + one(Int32))
end

function refine_gene_models!(gene_models::Vector{Vector{SFF_Feature}}, target_seq::CircularSequence,
                          feature_stacks::DFeatureStack, orfs::Vector{Feature})

    ## add code to make use of the feature_prob field in the SFF_Features

    genome_length = Int32(length(target_seq))
    last_cds_examined = nothing
    for model in gene_models
        isempty(model) && continue
<<<<<<< HEAD
        # sort features in model by mid-point to avoid cases where long intron overlaps short exon
        sort!(model, by=f -> f.feature.start + f.feature.length / 2)
                
        # first check feature order and remove out of order features
=======
        #first check feature order and remove out of order features
>>>>>>> 597757e6
        pointer = 1
        while true
            pointer == length(model) && break
            sfeature1 = model[pointer]
            sfeature2 = model[pointer + 1]
            if sfeature1.feature.order > sfeature2.feature.order # features are out of order
                if sfeature1.feature_prob > sfeature2.feature_prob
                    deleteat!(model, pointer + 1)
                else
                    deleteat!(model, pointer)
                end
                pointer = max(pointer - 1, 1) #back 1 to check order is still OK
            else
                pointer += 1
            end
        end
        ftype = featuretype(model)

        # tRNA or ncRNA, check the ends are complementary
        if ftype == "ncRNA"
            trimRNAends!(target_seq, model)
        end

        if ftype == "tRNA"
            tRNAends!(target_seq, model)
        end

        # if CDS, find phase, stop codon and set feature.length
        if ftype == "CDS"
            local lastexon::SFF_Feature
            for sff in reverse(model)
                if sff.feature.type == "CDS"
                    lastexon = sff
                    break
                end
            end
            setlongestORF!(lastexon, orfs, genome_length)
            last_cds_examined = lastexon.feature
        end

        i = length(model)
        while true
            i == 1 && break
            feature = model[i].feature
            previous_feature = model[i - 1].feature
            if feature.length ≤ 0 || (feature.type == "intron" && feature.length < 250)
                deleteat!(model, i)
            elseif previous_feature.length ≤ 0 || (previous_feature.type == "intron" && previous_feature.length < 250)
                deleteat!(model, i - 1)
            else
                gap = feature.start - (previous_feature.start + previous_feature.length)
                if gap ≠ 0 && gap < 100
                    refine_boundaries_by_score!(previous_feature, feature, genome_length, feature_stacks)
                    gap = feature.start - (previous_feature.start + previous_feature.length)
                    if feature.length ≤ 0 || (feature.type == "intron" && feature.length < 250)
                        deleteat!(model, i)
                        if i ≤ length(model)
                            feature = model[i].feature
                        end
                    end
                end
                if (gap < 100) && (annotation_path(previous_feature) == annotation_path(feature))
                    previous_feature.length = feature.start - previous_feature.start + feature.length 
                    deleteat!(model, i)
                end
            end
            i -= 1
        end

        isempty(model) && continue
        # if CDS, find start codon and set feature.start
        first_exon = first(model).feature
        if first_exon.type == "CDS"
            if lastexon.feature.gene ≠ "rps12B"
                findStartCodon!(first_exon, genome_length, target_seq)
            end
        end
    end
end

    mutable struct SFF_Model
    gene::String
    gene_prob::Float32 # mean of probs of comonent features
    strand::Char
    gene_count::Int8
    exon_count::Int8
    features::Vector{SFF_Feature}
    warnings::Vector{String}
end

function get_gene_boundaries(model::SFF_Model, glength::Int32)::UnitRange{Int32}
    genestart = first(model.features).feature.start
    geneend = last(model.features).feature.start + last(model.features).feature.length - 1
    length::Int32 = geneend > genestart ? geneend - genestart + 1 : glength + geneend - genestart + 1
    return range(genestart, length=length)
end

function mean_stackdepth(model::SFF_Model)::Float64
    sum = 0.0
    for sff in model.features
        sum += sff.stackdepth
    end
    return sum / length(model.features)
end

gene_length(model::Vector{Feature}) = begin
    maximum([f.start + f.length for f in model]) - minimum([f.start for f in model])
end

gene_length(model::Vector{SFF_Model}) = begin
    maximum([m.feature.start + m.feature.length for m in model]) - minimum([m.feature.start for m in model])
end

const LACKS_ESSENTIAL_FEATURE = "lacks an essential part of the gene"
const LACKS_START_CODON = "lacks a start codon"
const PREMATURE_STOP_CODON = "has a premature stop codon"
const CDS_NOT_DIVISIBLE_BY_3 = "CDS is not divisible by 3"
const LOW_ANNOTATION_DEPTH = "has low annotation depth, probably spurious"
const BLACK_SHEEP = "probably pseudogene as better copy exists in the genome"
const OVERLAPPING_FEATURE = "better-scoring feature overlaps with this one"

function toSFF(feature_templates::Dict{String,FeatureTemplate}, model::Vector{SFF_Feature}, strand::Char, target_seq::CircularSequence, sensitivity::Real)::Union{Nothing,SFF_Model}
    gene = first(model).feature.gene
    type = featuretype(model)
    type == "" && return nothing
    warnings = String[]
            expected_exons = String[]
    for n in 1:5
        possible_exon = gene * "/" * type * "/" * string(n)
        if haskey(feature_templates, possible_exon)
            push!(expected_exons, possible_exon)
        end
    end
    exon_count = 0
    model_prob = 0.0
    for sff in model        
        if sff.feature.type ≠ "intron"
            model_prob += sff.feature_prob
            exon_count += 1
        end
    end
    if exon_count < length(expected_exons)
        push!(warnings, LACKS_ESSENTIAL_FEATURE)
    end

    if startswith(gene, "unassigned_orf")
        model_prob = first(model).feature_prob
    else
        model_prob = model_prob / length(expected_exons)
    end
    exceeds_sensitivity = false
    if model_prob ≥ sensitivity || isnan(model_prob)
        exceeds_sensitivity = true
    end
    
    if exceeds_sensitivity && (type == "CDS")
        cds = splice_model(target_seq, model)
        if gene ≠ "rps12B" && !isstartcodon(getcodon(cds, Int32(1)), true, true)
            push!(warnings, LACKS_START_CODON)
        end
        for i::Int32 in 1:3:length(cds) - 2
if isstopcodon(getcodon(cds, i))
                push!(warnings, PREMATURE_STOP_CODON)
                break
            end
        end
        if length(cds) % 3 ≠ 0
            push!(warnings, CDS_NOT_DIVISIBLE_BY_3)
        end
    end
    return exceeds_sensitivity ? SFF_Model(gene, model_prob, strand, 1, exon_count, model, warnings) : nothing
end

function write_model2SFF(outfile::IO, model::SFF_Model)
    isnothing(model) && return
    model_id = model.gene * "/" * string(model.gene_count)
    for sff in model.features
        f = sff.feature
        write(outfile, model_id)
        write(outfile, "/")
        write(outfile, f.type)
        write(outfile, "/")
        write(outfile, string(f.order))
        write(outfile, "\t")
        write(outfile, join([model.strand,string(f.start),string(f.length),string(f.phase)], "\t"))
        write(outfile, "\t")
        write(outfile, join([@sprintf("%.3g",sff.relative_length),@sprintf("%.3g",sff.stackdepth),@sprintf("%.3g",sff.gmatch),
            @sprintf("%.3g",sff.feature_prob), @sprintf("%.3g",sff.coding_prob)], "\t"))
        write(outfile, "\t")
        write(outfile, join(model.warnings, "; "))
        write(outfile, "\n")
    end
    for warning in model.warnings
        @warn("$(model_id) $(warning)")
    end
end

function calc_maxlengths(models::FwdRev{Vector{Vector{SFF_Model}}})::Dict{String,Int32}
    maxlengths = Dict{String,Int32}()
    function add_model(models)
        for model in models
            isempty(model) && continue
            m = first(model)
    maxlengths[m.gene] = max(m.gene_length, get(maxlengths, m.gene, 0))
        end
    end

    add_model(models.forward)
    add_model(models.reverse)
    maxlengths
end

function feature_glm(maxtemplatelength::Float32, template::FeatureTemplate, flength::Float32, fdepth::Float32, gmatch::Float32)::Float32
    flength ≤ 0 && return Float32(0.0)
    fdepth ≤ 0 && return Float32(0.0)
    tlength = template.median_length / maxtemplatelength
    length = log(flength)
    depth = log(fdepth)
    match = gmatch / 100
    pred = 4.61577 + 10.308 * tlength + 5.15019 * length + 0.791838 * depth + 0.0570887 * match + 1.08125 * depth * tlength + 0.487625 * depth * length + 1.77479 * depth * match
    odds = exp(pred)
    return Float32(odds / (1.0 + odds))
end

# only some gene_models are allowed to overlap
function allowed_model_overlap(m1, m2)::Bool
    if m1.gene == "trnK-UUU" && m2.gene == "matK"; return true; end
    if m1.gene == "matK" && m2.gene == "trnK-UUU"; return true; end
        if m1.gene == "ndhC" && m2.gene == "ndhK"; return true; end
    if m1.gene == "ndhK" && m2.gene == "ndhC"; return true; end
    if m1.gene == "psbC" && m2.gene == "psbD"; return true; end
    if m1.gene == "psbD" && m2.gene == "psbC"; return true; end
    if m1.gene == "atpB" && m2.gene == "atpE"; return true; end
    if m1.gene == "atpE" && m2.gene == "atpB"; return true; end
    if m1.gene == "rps3" && m2.gene == "rpl22"; return true; end
    if m1.gene == "rpl22" && m2.gene == "rps3"; return true; end
    return false
end

function filter_gene_models!(fwd_models::Vector{SFF_Model}, rev_models::Vector{SFF_Model}, glength::Int32)

    # hard floor on stackdepth
    for model in fwd_models
        if mean_stackdepth(model) < 0.01
            push!(model.warnings, LOW_ANNOTATION_DEPTH)
        end
    end
    for model in rev_models
        if mean_stackdepth(model) < 0.01
            push!(model.warnings, LOW_ANNOTATION_DEPTH)
        end
    end

    # filter out models of genes where better model of same gene exists
    # filter out models of genes where better model of overlapping gene exists
<<<<<<< HEAD
    
    for (i, model1) in enumerate(fwd_models)
        for j in i + 1:length(fwd_models)
            model2 = fwd_models[j]
            bmodel1 = get_gene_boundaries(model1)
            bmodel2 = get_gene_boundaries(model2)
            if model1.gene == model2.gene || (length(intersect(bmodel1, bmodel2)) > 0 && !allowed_model_overlap(model1, model2))
                if model1.gene_prob > model2.gene_prob ##no tolerance for unequal probs
                    push!(model2.warnings, BLACK_SHEEP)
                elseif model2.gene_prob > model1.gene_prob
                    push!(model1.warnings, BLACK_SHEEP)
                elseif mean_stackdepth(model1) > mean_stackdepth(model2) # if probs are equal, decide on stackdepth
                    push!(model2.warnings, BLACK_SHEEP)
            elseif mean_stackdepth(model2) > mean_stackdepth(model1)
                    push!(model1.warnings, BLACK_SHEEP)
=======
    function warningcheck!(models)
        for (i, model1) in enumerate(models)
            for j in i + 1:length(models)
                model2 = models[j]
                bmodel1 = get_gene_boundaries(model1, glength)
                bmodel2 = get_gene_boundaries(model2, glength)
                if model1.gene == model2.gene
                    warning = BLACK_SHEEP
                elseif length(overlaps(bmodel1, bmodel2, glength)) > 0 && !allowed_model_overlap(model1, model2)
                    warning = OVERLAPPING_FEATURE
                else
                    continue
>>>>>>> 597757e6
                end
                if model1.gene_prob > model2.gene_prob ##no tolerance for unequal probs
                    push!(model2.warnings, warning)
                elseif model2.gene_prob > model1.gene_prob
                    push!(model1.warnings, warning)
                elseif mean_stackdepth(model1) > mean_stackdepth(model2) # if probs are equal, decide on stackdepth
                    push!(model2.warnings, warning)
                elseif mean_stackdepth(model2) > mean_stackdepth(model1)
                    push!(model1.warnings, warning)
                end
            end
        end
    end
    warningcheck!(fwd_models)
    warningcheck!(rev_models)

    for model1 in fwd_models, model2 in rev_models
        if model1.gene == model2.gene
            if model1.gene_prob > 1.05 * model2.gene_prob ##small tolerance for unequal probs to avoid deleting real duplicates in IRs
                push!(model2.warnings, BLACK_SHEEP)
            elseif model2.gene_prob > 1.05 * model1.gene_prob
                push!(model1.warnings, BLACK_SHEEP)
            end
        end
    end
end

MaybeIR = Union{AlignedBlock,Nothing}

function modelID!(model_ids::Dict{String,Int32}, model::SFF_Model)
    gene_name = model.gene
    instance_count::Int8 = 1
    model_id = "$(gene_name)_$(instance_count)"
    while get(model_ids, model_id, 0) ≠ 0
        instance_count += 1
        model_id = "$(gene_name)_$(instance_count)"
    end
    model_ids[model_id] = instance_count
    model.gene_count = instance_count
end

function writeSFF(outfile::Union{String,IO},
                id::String, # NCBI id
                genome_length::Int32,
                mean_coverage::Float32,
                models::FwdRev{Vector{SFF_Model}})

    function out(outfile::IO)
        model_ids = Dict{String,Int32}()
        write(outfile, id, "\t", string(genome_length), "\t", @sprintf("%.3f",mean_coverage), "\n")
        for model in models.forward
            isnothing(model) && continue
            isempty(model.features) && continue
            model_id = modelID!(model_ids, model)
            write_model2SFF(outfile, model)
        end
        for model in models.reverse
            isnothing(model) && continue
            isempty(model.features) && continue
            model_id = modelID!(model_ids, model)
            write_model2SFF(outfile, model)
        end
    end
    if outfile isa String
        maybe_gzwrite(outfile::String) do io
            out(io)
        end
    else
        out(outfile)
    end
end

function sff2gffcoords(f::Feature, strand::Char, genome_length::Integer)
    start = f.start
    finish = f.start + f.length - 1
    length = finish - start + 1
    finish %= genome_length
    
    if strand == '-'
        start = genome_length - finish + 1
        finish = start + length - 1
        finish %= genome_length
    end
    return (start, finish, length)
end

function writeGFF3(outfile::Union{String,IO},
    genome_id::String, # NCBI id
    genome_length::Int32,
        models::FwdRev{Vector{SFF_Model}})
            
            function out(outfile::IO)
        model_ids = Dict{String,Int32}()
        write(outfile, "##gff-version 3.2.1\n")
        for model in models.forward
            isnothing(model) && continue
            isempty(model.features) && continue
            model.gene_count = modelID!(model_ids, model)
        end
        for model in models.reverse
            isnothing(model) && continue
            isempty(model.features) && continue
            model.gene_count = modelID!(model_ids, model)
        end
        allmodels = sort(vcat(models.forward, models.reverse), by=m -> sff2gffcoords(first(m.features).feature, m.strand, genome_length)[1])
        for model in allmodels
            write_model2GFF3(outfile, model, genome_id, genome_length)
        end
    end

    if outfile isa String
        maybe_gzwrite(outfile::String) do io
        out(io)
    end
    else
        out(outfile)
    end
end

function merge_adjacent_features!(model::SFF_Model)
    f1_index = 1
    f2_index = 2
    while f2_index <= length(model.features)
        f1 = model.features[f1_index].feature
        f2 = model.features[f2_index].feature
        # if adjacent features are same type, merge them into a single feature
        if f1.type == f2.type && f2.start - f1.start - f1.length ≤ 100
            @debug "[$(genome_id)]$(strand) merging adjacent $(f1.path) and $(f2.path)"
            f1.length = f2.start - f1.start + f2.length
            deleteat!(model.features, f2_index)
        else
            f1_index += 1
            f2_index += 1
        end
    end
end

function featuretype(model::Vector{SFF_Feature})
    type = ""
    for sff in model
        if sff.feature.type ≠ "intron"
            type = sff.feature.type
            break
        end
    end
    return type
end

function write_model2GFF3(outfile, model::SFF_Model, genome_id::String, genome_length::Int32)
    
    function write_line(type, start, finish, pvalue, id, parent, phase="."; key="Parent")
        l = [genome_id, "Chloe", type, start, finish, @sprintf("%.3e",pvalue), model.strand, phase]
        write(outfile, join(l, "\t"))
        write(outfile, "\t", "ID=", id, ";", key, "=", parent, "\n")
    end

    merge_adjacent_features!(model)

    features = model.features
    id = model.gene
    if model.gene_count > 1
        id = id * "-" * string(model.gene_count)
    end

    start = minimum(f.feature.start for f in features)
    ft = featuretype(model.features)
    if ft == "CDS" && !startswith(id, "rps12A")
    last(features).feature.length += 3 # add stop codon
        end
    finish = maximum(f.feature.start + f.feature.length - 1 for f in features)
    length = finish - start + 1
    
    if model.strand == '-'
        start = genome_length - finish + 1
        if start < 1
            start += genome_length
        end
        finish = start + length - 1
    end

    # gene
    if startswith(model.gene, "IR")
        write_line("repeat_region", start, finish, model.gene_prob, id, model.gene; key="Name")
        write(outfile, "###\n")
        return
    else
        write_line("gene", start, finish, 1.0 - model.gene_prob, id, model.gene; key="Name")
    end
    # RNA product
    parent = id
    #= if ft == "CDS"
        parent =  id * ".mRNA"
        write_line("mRNA", start, finish, 1.0 - model.gene_prob, parent, id)
    elseif ft == "rRNA"
        parent = id * ".rRNA"
        write_line("rRNA", start, finish, 1.0 - model.gene_prob, parent, id)
    elseif ft == "tRNA"
        parent =  id * ".tRNA"
        write_line("tRNA", start, finish, 1.0 - model.gene_prob, parent, id)
    end =#
    # exons
    for sff in model.features
        f = sff.feature
        type = f.type
        #= if type == "tRNA" || type == "rRNA"
            type = "exon"
        end =#
        start, finish, length = sff2gffcoords(f, model.strand, genome_length)
        
        phase = type == "CDS" ? string(f.phase) : "."
        write_line(type, start, finish, 1.0 - sff.feature_prob, id * "." * type * "." * string(f.order), parent, phase)
    end
    write(outfile, "###\n")
end

include("rnas.jl")
<|MERGE_RESOLUTION|>--- conflicted
+++ resolved
@@ -30,7 +30,7 @@
 end
 
 function Base.isless(a::Feature, b::Feature)
-    return a.gene == b.gene ? isless(a.start + a.length/2, b.start + b.length/2) : isless(a.gene, b.gene)
+    return a.gene == b.gene ? isless(a.start + a.length / 2, b.start + b.length / 2) : isless(a.gene, b.gene)
 end
 
 datasize(f::Feature) = sizeof(Feature) + sizeof(f.annotation_path()) + sum(sizeof(p) for p in f._path_components)
@@ -106,7 +106,7 @@
             end
             if fields[2][1] == '+'
                 push!(f_features, feature)
-            else
+        else
                 push!(r_features, feature)
             end
         end
@@ -140,7 +140,7 @@
         feature = fb[1]
         block = fb[2]
         feature_overlaps = overlaps(range(block.src_index, length=block.blocklength), range(feature.start, length=feature.length), src_length)
-        for o in feature_overlaps
+            for o in feature_overlaps
             offset5 = o.start - feature.start
             offset3 = o.stop - (feature.start + feature.length - 1)
             if (feature.type == "CDS")
@@ -213,7 +213,7 @@
         index = get(indexmap, annotation.path, nothing)
         if isnothing(index)
             stack = FeatureStack(annotation.path, CircularVector(zeros(Int8, target_length)), template)
-            push!(stacks, stack)
+        push!(stacks, stack)
             indexmap[annotation.path] = length(stacks)
         else
             stack = stacks[index]
@@ -270,13 +270,13 @@
     isempty(hits) && return hits, median_length
     # sort by descending score
     sort!(hits, by=x -> x[2], rev=true)
-    #println(feature_stack.path, '\t', hits)
+    # println(feature_stack.path, '\t', hits)
     maxscore = hits[1][2]
     # retain all hits scoring over 90% of the the top score
     filter!(x -> (x[2] ≥ maxscore * 0.9 || x[2] ≥ median_length), hits)
     return hits, median_length
 end
-
+    
 function weighted_mode(values::Vector{Int32}, weights::Vector{Float32})::Int32
     w, v = findmax(StatsBase.addcounts!(Dict{Int32,Float32}(), values, weights))
     return v
@@ -299,7 +299,7 @@
             # ignore if we already have an annotation from this genome
             if isnothing(findfirst(a -> a.genome_id == annotation.genome_id, overlapping_annotations))
                 minstart = min(minstart, annotation.start)
-                push!(overlapping_annotations, annotation)
+    push!(overlapping_annotations, annotation)
             end
         end
     end
@@ -385,7 +385,7 @@
         push!(gene_models, current_model)
     end
     return gene_models
-end
+        end
 
 function splice_model(target_seq::CircularSequence, model::Vector{SFF_Feature})::LongDNASeq
     cds = dna""d    # dynamically allocated so thread-safe
@@ -427,12 +427,12 @@
     start3::Int32 = cds.start + cds.phase
     codon = getcodon(target_seq, start3)
     if isstartcodon(codon, true, true)  # allow ACG and GTG codons if this is predicted start
-            cds.start = start3
+    cds.start = start3
         cds.length -= cds.phase
         cds.phase = 0;
         return cds
         end
-
+        
     allowACG = false
     allowGTG = false
     if cds.gene == "rps19"
@@ -452,7 +452,7 @@
     end
     # search for start codon 3'-5' beginning at cds.start, save result; abort if stop encountered
     start5::Int32 = 0
-    for i::Int32 in cds.start + cds.phase:-3:cds.start + cds.phase - genome_length + 3
+        for i::Int32 in cds.start + cds.phase:-3:cds.start + cds.phase - genome_length + 3
         codon = getcodon(target_seq, i)
         if isstartcodon(codon, allowACG, allowGTG)
             start5 = i <= cds.start + cds.phase ? i : i - genome_length
@@ -569,14 +569,7 @@
     last_cds_examined = nothing
     for model in gene_models
         isempty(model) && continue
-<<<<<<< HEAD
-        # sort features in model by mid-point to avoid cases where long intron overlaps short exon
-        sort!(model, by=f -> f.feature.start + f.feature.length / 2)
-                
         # first check feature order and remove out of order features
-=======
-        #first check feature order and remove out of order features
->>>>>>> 597757e6
         pointer = 1
         while true
             pointer == length(model) && break
@@ -588,7 +581,7 @@
                 else
                     deleteat!(model, pointer)
                 end
-                pointer = max(pointer - 1, 1) #back 1 to check order is still OK
+                pointer = max(pointer - 1, 1) # back 1 to check order is still OK
             else
                 pointer += 1
             end
@@ -647,7 +640,7 @@
         end
 
         isempty(model) && continue
-        # if CDS, find start codon and set feature.start
+# if CDS, find start codon and set feature.start
         first_exon = first(model).feature
         if first_exon.type == "CDS"
             if lastexon.feature.gene ≠ "rps12B"
@@ -726,7 +719,7 @@
         model_prob = first(model).feature_prob
     else
         model_prob = model_prob / length(expected_exons)
-    end
+            end
     exceeds_sensitivity = false
     if model_prob ≥ sensitivity || isnan(model_prob)
         exceeds_sensitivity = true
@@ -772,7 +765,7 @@
     for warning in model.warnings
         @warn("$(model_id) $(warning)")
     end
-end
+        end
 
 function calc_maxlengths(models::FwdRev{Vector{Vector{SFF_Model}}})::Dict{String,Int32}
     maxlengths = Dict{String,Int32}()
@@ -813,7 +806,7 @@
     if m1.gene == "atpE" && m2.gene == "atpB"; return true; end
     if m1.gene == "rps3" && m2.gene == "rpl22"; return true; end
     if m1.gene == "rpl22" && m2.gene == "rps3"; return true; end
-    return false
+        return false
 end
 
 function filter_gene_models!(fwd_models::Vector{SFF_Model}, rev_models::Vector{SFF_Model}, glength::Int32)
@@ -832,23 +825,6 @@
 
     # filter out models of genes where better model of same gene exists
     # filter out models of genes where better model of overlapping gene exists
-<<<<<<< HEAD
-    
-    for (i, model1) in enumerate(fwd_models)
-        for j in i + 1:length(fwd_models)
-            model2 = fwd_models[j]
-            bmodel1 = get_gene_boundaries(model1)
-            bmodel2 = get_gene_boundaries(model2)
-            if model1.gene == model2.gene || (length(intersect(bmodel1, bmodel2)) > 0 && !allowed_model_overlap(model1, model2))
-                if model1.gene_prob > model2.gene_prob ##no tolerance for unequal probs
-                    push!(model2.warnings, BLACK_SHEEP)
-                elseif model2.gene_prob > model1.gene_prob
-                    push!(model1.warnings, BLACK_SHEEP)
-                elseif mean_stackdepth(model1) > mean_stackdepth(model2) # if probs are equal, decide on stackdepth
-                    push!(model2.warnings, BLACK_SHEEP)
-            elseif mean_stackdepth(model2) > mean_stackdepth(model1)
-                    push!(model1.warnings, BLACK_SHEEP)
-=======
     function warningcheck!(models)
         for (i, model1) in enumerate(models)
             for j in i + 1:length(models)
@@ -861,7 +837,6 @@
                     warning = OVERLAPPING_FEATURE
                 else
                     continue
->>>>>>> 597757e6
                 end
                 if model1.gene_prob > model2.gene_prob ##no tolerance for unequal probs
                     push!(model2.warnings, warning)
@@ -889,7 +864,7 @@
     end
 end
 
-MaybeIR = Union{AlignedBlock,Nothing}
+    MaybeIR = Union{AlignedBlock,Nothing}
 
 function modelID!(model_ids::Dict{String,Int32}, model::SFF_Model)
     gene_name = model.gene
@@ -918,7 +893,7 @@
             model_id = modelID!(model_ids, model)
             write_model2SFF(outfile, model)
         end
-        for model in models.reverse
+    for model in models.reverse
             isnothing(model) && continue
             isempty(model.features) && continue
             model_id = modelID!(model_ids, model)
@@ -934,7 +909,7 @@
     end
 end
 
-function sff2gffcoords(f::Feature, strand::Char, genome_length::Integer)
+    function sff2gffcoords(f::Feature, strand::Char, genome_length::Integer)
     start = f.start
     finish = f.start + f.length - 1
     length = finish - start + 1
@@ -957,7 +932,7 @@
         model_ids = Dict{String,Int32}()
         write(outfile, "##gff-version 3.2.1\n")
         for model in models.forward
-            isnothing(model) && continue
+        isnothing(model) && continue
             isempty(model.features) && continue
             model.gene_count = modelID!(model_ids, model)
         end
@@ -988,7 +963,7 @@
         f1 = model.features[f1_index].feature
         f2 = model.features[f2_index].feature
         # if adjacent features are same type, merge them into a single feature
-        if f1.type == f2.type && f2.start - f1.start - f1.length ≤ 100
+    if f1.type == f2.type && f2.start - f1.start - f1.length ≤ 100
             @debug "[$(genome_id)]$(strand) merging adjacent $(f1.path) and $(f2.path)"
             f1.length = f2.start - f1.start + f2.length
             deleteat!(model.features, f2_index)
